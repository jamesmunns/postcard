--- conflicted
+++ resolved
@@ -30,11 +30,8 @@
 
 #[allow(unused)]
 #[derive(Schema)]
-<<<<<<< HEAD
 #[postcard(snapshot)]
-=======
 #[serde(rename = "Inner'")]
->>>>>>> 718aa6a6
 enum Inner {
     #[serde(rename = "⍺")]
     Alpha,
@@ -49,11 +46,8 @@
 
 #[allow(unused)]
 #[derive(Schema)]
-<<<<<<< HEAD
 #[postcard(snapshot)]
-=======
 #[serde(rename = "Outer'")]
->>>>>>> 718aa6a6
 struct Outer<'a> {
     a: u32,
     #[serde(rename = "b'")]
