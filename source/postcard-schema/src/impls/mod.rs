//! Implementations of the [`Schema`] trait for foreign crates
//!
//! Each module requires the matching feature flag to be enabled.

use crate::{schema::DataModelType, Schema};

pub mod builtins_nostd;

#[cfg(all(not(feature = "use-std"), feature = "alloc"))]
#[cfg_attr(docsrs, doc(cfg(all(not(feature = "use-std"), feature = "alloc"))))]
pub mod builtins_alloc;

#[cfg(feature = "use-std")]
#[cfg_attr(docsrs, doc(cfg(feature = "use-std")))]
pub mod builtins_std;

#[cfg(feature = "chrono-v0_4")]
#[cfg_attr(docsrs, doc(cfg(feature = "chrono-v0_4")))]
pub mod chrono_v0_4;

#[cfg(feature = "uuid-v1_0")]
#[cfg_attr(docsrs, doc(cfg(feature = "uuid-v1_0")))]
pub mod uuid_v1_0;

#[cfg(feature = "heapless-v0_7")]
#[cfg_attr(docsrs, doc(cfg(feature = "heapless-v0_7")))]
pub mod heapless_v0_7;

#[cfg(feature = "heapless-v0_8")]
#[cfg_attr(docsrs, doc(cfg(feature = "heapless-v0_8")))]
pub mod heapless_v0_8;

#[cfg(feature = "nalgebra-v0_33")]
#[cfg_attr(docsrs, doc(cfg(feature = "nalgebra-v0_33")))]
pub mod nalgebra_v0_33;

<<<<<<< HEAD
#[cfg(feature = "serde-big-array-v0_5")]
#[cfg_attr(docsrs, doc(cfg(feature = "serde-big-array-v0_5")))]
pub mod serde_big_array_v0_5;
=======
#[cfg(feature = "fixed-v1_0")]
#[cfg_attr(docsrs, doc(cfg(feature = "fixed-v1_0")))]
pub mod fixed_v1_0;
>>>>>>> 2f7de07b

impl Schema for DataModelType {
    const SCHEMA: &'static DataModelType = &DataModelType::Schema;
}<|MERGE_RESOLUTION|>--- conflicted
+++ resolved
@@ -18,9 +18,9 @@
 #[cfg_attr(docsrs, doc(cfg(feature = "chrono-v0_4")))]
 pub mod chrono_v0_4;
 
-#[cfg(feature = "uuid-v1_0")]
-#[cfg_attr(docsrs, doc(cfg(feature = "uuid-v1_0")))]
-pub mod uuid_v1_0;
+#[cfg(feature = "fixed-v1_0")]
+#[cfg_attr(docsrs, doc(cfg(feature = "fixed-v1_0")))]
+pub mod fixed_v1_0;
 
 #[cfg(feature = "heapless-v0_7")]
 #[cfg_attr(docsrs, doc(cfg(feature = "heapless-v0_7")))]
@@ -34,15 +34,13 @@
 #[cfg_attr(docsrs, doc(cfg(feature = "nalgebra-v0_33")))]
 pub mod nalgebra_v0_33;
 
-<<<<<<< HEAD
 #[cfg(feature = "serde-big-array-v0_5")]
 #[cfg_attr(docsrs, doc(cfg(feature = "serde-big-array-v0_5")))]
 pub mod serde_big_array_v0_5;
-=======
-#[cfg(feature = "fixed-v1_0")]
-#[cfg_attr(docsrs, doc(cfg(feature = "fixed-v1_0")))]
-pub mod fixed_v1_0;
->>>>>>> 2f7de07b
+
+#[cfg(feature = "uuid-v1_0")]
+#[cfg_attr(docsrs, doc(cfg(feature = "uuid-v1_0")))]
+pub mod uuid_v1_0;
 
 impl Schema for DataModelType {
     const SCHEMA: &'static DataModelType = &DataModelType::Schema;
