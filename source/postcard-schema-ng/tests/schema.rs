use postcard_schema_ng::{
    schema::{owned::OwnedDataModelType, Data, DataModelType, NamedField, Variant},
    Schema,
};
use std::path::PathBuf;

#[allow(unused)]
#[derive(Schema)]
<<<<<<< HEAD
#[postcard(snapshot)]
=======
#[serde(rename = "Inner'")]
>>>>>>> 718aa6a6
enum Inner {
    #[serde(rename = "⍺")]
    Alpha,
    Beta,
    Gamma,
    Delta(i32, i16),
    Epsilon {
        zeta: f32,
        eta: bool,
    },
}

#[allow(unused)]
#[derive(Schema)]
<<<<<<< HEAD
#[postcard(snapshot)]
=======
#[serde(rename = "Outer'")]
>>>>>>> 718aa6a6
struct Outer<'a> {
    a: u32,
    #[serde(rename = "b'")]
    b: u64,
    c: u8,
    d: Inner,
    e: [u8; 10],
    f: &'a [u8],
}

#[allow(unused)]
#[derive(Schema)]
#[postcard(snapshot)]
struct Slice<'a> {
    x: &'a [u8],
}

#[allow(unused)]
#[derive(Schema)]
#[postcard(bound = "")] // doesn't compile without this
struct Bound<F: bound::Fun> {
    x: F::Out<u8>,
}

mod bound {
    use super::*;

    pub trait Fun {
        type Out<In: Schema>: Schema;
    }

    pub enum Id {}
    impl Fun for Id {
        type Out<In: Schema> = In;
    }
}

#[test]
fn test_enum_serialize() {
    assert_eq!(
        &DataModelType::Enum {
            name: "Inner'",
            variants: &[
                &Variant {
                    name: "⍺",
                    data: Data::Unit
                },
                &Variant {
                    name: "Beta",
                    data: Data::Unit
                },
                &Variant {
                    name: "Gamma",
                    data: Data::Unit
                },
                &Variant {
                    name: "Delta",
                    data: Data::Tuple(&[i32::SCHEMA, i16::SCHEMA,])
                },
                &Variant {
                    name: "Epsilon",
                    data: Data::Struct(&[
                        &NamedField {
                            name: "zeta",
                            ty: f32::SCHEMA,
                        },
                        &NamedField {
                            name: "eta",
                            ty: bool::SCHEMA,
                        }
                    ]),
                }
            ],
        },
        Inner::SCHEMA
    );
}

#[test]
fn test_struct_serialize() {
    assert_eq!(
        Outer::SCHEMA,
        &DataModelType::Struct {
            name: "Outer'",
            data: Data::Struct(&[
                &NamedField {
                    name: "a",
                    ty: u32::SCHEMA
                },
                &NamedField {
                    name: "b'",
                    ty: u64::SCHEMA
                },
                &NamedField {
                    name: "c",
                    ty: u8::SCHEMA
                },
                &NamedField {
                    name: "d",
                    ty: Inner::SCHEMA
                },
                &NamedField {
                    name: "e",
                    ty: &DataModelType::Tuple(&[u8::SCHEMA; 10]),
                },
                &NamedField {
                    name: "f",
                    ty: &DataModelType::Seq(u8::SCHEMA),
                },
            ]),
        }
    );
}

#[test]
fn test_slice_serialize() {
    assert_eq!(
        &DataModelType::Struct {
            name: "Slice",
            data: Data::Struct(&[&NamedField {
                name: "x",
                ty: &DataModelType::Seq(u8::SCHEMA),
            }]),
        },
        Slice::SCHEMA
    );
}

#[test]
fn test_bound_serialize() {
    assert_eq!(
        &DataModelType::Struct {
            name: "Bound",
            data: Data::Struct(&[&NamedField {
                name: "x",
                ty: u8::SCHEMA
            }]),
        },
        Bound::<bound::Id>::SCHEMA,
    );
}

#[allow(unused)]
#[derive(Debug, Schema)]
enum TestEnum<'a> {
    Alpha,
    Beta(u32),
    Gamma { a: bool, b: &'a [u8] },
    Delta(f32, Option<&'a str>),
    Epsilon(TestStruct1),
}

#[allow(unused)]
#[derive(Debug, Schema)]
struct TestStruct1 {
    a: i8,
    b: i16,
    c: i32,
    d: i64,
}

#[allow(unused)]
#[derive(Debug, Schema)]
struct TestStruct2<'a> {
    x: TestEnum<'a>,
    y: TestStruct1,
    z: Result<TestStruct1, u32>,
}

#[test]
fn owned_punning() {
    let borrowed_schema = TestStruct2::SCHEMA;
    let owned_schema: OwnedDataModelType = borrowed_schema.into();

    // Check that they are the same on the wire when serialized
    let ser_borrowed_schema = postcard::to_stdvec(borrowed_schema).unwrap();
    let ser_owned_schema = postcard::to_stdvec(&owned_schema).unwrap();
    assert_eq!(ser_borrowed_schema, ser_owned_schema);

    // TODO: This is wildly repetitive, and likely could benefit from interning of
    // repeated types, strings, etc.
    assert_eq!(ser_borrowed_schema.len(), 187);

    // Check that we round-trip correctly
    let deser_borrowed_schema =
        postcard::from_bytes::<OwnedDataModelType>(&ser_borrowed_schema).unwrap();
    let deser_owned_schema = postcard::from_bytes::<OwnedDataModelType>(&ser_owned_schema).unwrap();
    assert_eq!(deser_borrowed_schema, deser_owned_schema);
    assert_eq!(deser_borrowed_schema, owned_schema);
    assert_eq!(deser_owned_schema, owned_schema);
}

#[allow(unused)]
#[derive(Debug, Schema)]
struct TestStruct3(u64);

#[allow(unused)]
#[derive(Debug, Schema)]
struct TestStruct4(u64, bool);

#[allow(unused)]
#[derive(Debug, Schema)]
enum TestEnum2 {
    Nt(u64),
    Tup(u64, bool),
}

#[test]
fn newtype_vs_tuple() {
    assert_eq!(
        TestStruct3::SCHEMA,
        &DataModelType::Struct {
            name: "TestStruct3",
            data: Data::Newtype(u64::SCHEMA)
        }
    );

    assert_eq!(
        TestStruct4::SCHEMA,
        &DataModelType::Struct {
            name: "TestStruct4",
            data: Data::Tuple(&[u64::SCHEMA, bool::SCHEMA]),
        }
    );

    assert_eq!(
        TestEnum2::SCHEMA,
        &DataModelType::Enum {
            name: "TestEnum2",
            variants: &[
                &Variant {
                    name: "Nt",
                    data: Data::Newtype(u64::SCHEMA)
                },
                &Variant {
                    name: "Tup",
                    data: Data::Tuple(&[u64::SCHEMA, bool::SCHEMA])
                },
            ],
        }
    );
}

// Formatting

fn dewit<T: Schema>() -> String {
    let schema: OwnedDataModelType = T::SCHEMA.into();
    schema.to_pseudocode()
}

#[allow(unused)]
#[derive(Schema)]
struct UnitStruct;

#[allow(unused)]
#[derive(Schema)]
struct NewTypeStruct(String);

#[allow(unused)]
#[derive(Schema)]
struct TupStruct(u64, String);

#[allow(unused)]
#[derive(Schema)]
enum Enums {
    Unit,
    Nt(u64),
    Tup(u32, bool),
}

#[allow(unused)]
#[derive(Schema)]
struct Classic {
    a: u32,
    b: u16,
    c: bool,
}

#[allow(unused)]
#[derive(Schema)]
struct ClassicGen<T: Schema> {
    a: u32,
    b: T,
}

#[test]
fn smoke() {
    #[allow(clippy::type_complexity)]
    let tests: &[(fn() -> String, &str)] = &[
        (dewit::<u8>, "u8"),
        (dewit::<u16>, "u16"),
        (dewit::<u32>, "u32"),
        (dewit::<u64>, "u64"),
        (dewit::<u128>, "u128"),
        (dewit::<i8>, "i8"),
        (dewit::<i16>, "i16"),
        (dewit::<i32>, "i32"),
        (dewit::<i64>, "i64"),
        (dewit::<i128>, "i128"),
        (dewit::<()>, "()"),
        (dewit::<char>, "char"),
        (dewit::<bool>, "bool"),
        (dewit::<String>, "String"),
        (dewit::<Option<u16>>, "Option<u16>"),
        (dewit::<UnitStruct>, "struct UnitStruct"),
        (dewit::<Option<UnitStruct>>, "Option<UnitStruct>"),
        (dewit::<NewTypeStruct>, "struct NewTypeStruct(String)"),
        (dewit::<Option<NewTypeStruct>>, "Option<NewTypeStruct>"),
        (
            dewit::<Enums>,
            "enum Enums { Unit, Nt(u64), Tup(u32, bool) }",
        ),
        (dewit::<Option<Enums>>, "Option<Enums>"),
        (dewit::<&[u8]>, "[u8]"),
        (dewit::<Vec<u16>>, "[u16]"),
        (dewit::<[u8; 16]>, "[u8; 16]"),
        (dewit::<(u8, u16, u32)>, "(u8, u16, u32)"),
        (dewit::<TupStruct>, "struct TupStruct(u64, String)"),
        (dewit::<Option<TupStruct>>, "Option<TupStruct>"),
        (
            dewit::<std::collections::HashMap<u32, String>>,
            "Map<u32, String>",
        ),
        (dewit::<std::collections::HashSet<u32>>, "[u32]"),
        (
            dewit::<Classic>,
            "struct Classic { a: u32, b: u16, c: bool }",
        ),
        (
            dewit::<ClassicGen<i32>>,
            "struct ClassicGen { a: u32, b: i32 }",
        ),
        (dewit::<Option<Classic>>, "Option<Classic>"),
        (dewit::<Option<ClassicGen<i32>>>, "Option<ClassicGen>"),
        (dewit::<PathBuf>, "String"),
    ];
    for (f, s) in tests {
        assert_eq!(f().as_str(), *s);
    }
}<|MERGE_RESOLUTION|>--- conflicted
+++ resolved
@@ -6,11 +6,8 @@
 
 #[allow(unused)]
 #[derive(Schema)]
-<<<<<<< HEAD
 #[postcard(snapshot)]
-=======
 #[serde(rename = "Inner'")]
->>>>>>> 718aa6a6
 enum Inner {
     #[serde(rename = "⍺")]
     Alpha,
@@ -25,11 +22,8 @@
 
 #[allow(unused)]
 #[derive(Schema)]
-<<<<<<< HEAD
 #[postcard(snapshot)]
-=======
 #[serde(rename = "Outer'")]
->>>>>>> 718aa6a6
 struct Outer<'a> {
     a: u32,
     #[serde(rename = "b'")]
