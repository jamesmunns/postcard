--- conflicted
+++ resolved
@@ -25,7 +25,10 @@
 all-features = true
 
 [dependencies]
-const_format = "0.2.24"
+
+[dependencies.const_format]
+version = "0.2.24"
+optional = true
 
 [dependencies.heapless]
 version = "0.7.0"
@@ -51,18 +54,13 @@
 optional = true
 
 [features]
-<<<<<<< HEAD
 default = ["heapless-cas"]
 
 use-std = ["serde/std", "alloc"]
-=======
-use-std = ["serde/std"]
-default = ["heapless-cas", "derive"]
->>>>>>> 267327fc
 heapless-cas = ["heapless", "heapless/cas"]
 alloc = ["serde/alloc"]
 use-defmt = ["defmt"]
-derive = ["postcard-derive"]
+experimental-derive = ["postcard-derive", "const_format"]
 
 [workspace]
 members = ["postcard-derive"]