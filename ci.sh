--- conflicted
+++ resolved
@@ -24,14 +24,9 @@
 
 cargo fmt -- --check
 
-<<<<<<< HEAD
 env RUSTDOCFLAGS='--cfg=docsrs --deny=warnings' cargo doc --no-deps --all-features
-=======
-# TODO: Uncomment once documentation lints are fixed.
-# env RUSTDOCFLAGS='--cfg=docsrs --deny=warnings' cargo doc --no-deps
 
 cd postcard-derive
 
 cargo_check
-cargo fmt -- --check
->>>>>>> b7f67b01
+cargo fmt -- --check