#![cfg(feature = "experimental-derive")]

<<<<<<< HEAD
use postcard::schema::{NamedType, NamedValue, NamedVariant, Schema, SdmTy, Varint};
use postcard_derive::Schema;
=======
use postcard::experimental::schema::{NamedType, NamedValue, NamedVariant, Schema, SdmTy, Varint};
>>>>>>> b96e6f42

const U8_SCHEMA: NamedType = NamedType {
    name: "u8",
    ty: &SdmTy::U8,
};
const U32_SCHEMA: NamedType = NamedType {
    name: "u32",
    ty: &SdmTy::Varint(Varint::U32),
};
const U64_SCHEMA: NamedType = NamedType {
    name: "u64",
    ty: &SdmTy::Varint(Varint::U64),
};

const I16_SCHEMA: NamedType = NamedType {
    name: "i16",
    ty: &SdmTy::Varint(Varint::I16),
};
const I32_SCHEMA: NamedType = NamedType {
    name: "i32",
    ty: &SdmTy::Varint(Varint::I32),
};

#[allow(unused)]
#[derive(Schema)]
enum Inner {
    Alpha,
    Beta,
    Gamma,
    Delta(i32, i16),
    Epsilon {
        zeta: f32,
        eta: bool,
    }
}

#[allow(unused)]
#[derive(Schema)]
struct Outer {
    a: u32,
    b: u64,
    c: u8,
    d: Inner,
    e: [u8; 3],
}

#[allow(unused)]
#[derive(Schema)]
struct Slice<'a> {
    x: &'a [u8],
}

#[test]
fn test_enum_serialize() {
    assert_eq!(
        &NamedType {
            name: "Inner",
            ty: &SdmTy::Enum(&[
                &NamedVariant {
                    name: "Alpha",
                    ty: &SdmTy::UnitVariant
                },
                &NamedVariant {
                    name: "Beta",
                    ty: &SdmTy::UnitVariant
                },
                &NamedVariant {
                    name: "Gamma",
                    ty: &SdmTy::UnitVariant
                },
                &NamedVariant {
                    name: "Delta",
                    ty: &SdmTy::TupleVariant(&[&I32_SCHEMA, &I16_SCHEMA,])
                },
                &NamedVariant {
                    name: "Epsilon",
                    ty: &SdmTy::StructVariant(&[
                        &NamedValue {
                            name: "zeta",
                            ty: &NamedType { name: "f32", ty: &SdmTy::F32 },
                        }
                        ,
                        &NamedValue {
                            name: "eta",
                            ty: &NamedType { name: "bool", ty: &SdmTy::Bool },
                        }
                    ]),
                }
            ]),
        },
        Inner::SCHEMA
    );
}

#[test]
fn test_struct_serialize() {
    assert_eq!(
        Outer::SCHEMA,
        &NamedType {
            name: "Outer",
            ty: &SdmTy::Struct(&[
                &NamedValue {
                    name: "a",
                    ty: &U32_SCHEMA
                },
                &NamedValue {
                    name: "b",
                    ty: &U64_SCHEMA
                },
                &NamedValue {
                    name: "c",
                    ty: &U8_SCHEMA
                },
                &NamedValue {
                    name: "d",
                    ty: Inner::SCHEMA
                },
                &NamedValue {
                    name: "e",
                    ty: &NamedType {
                        name: "[T; N]",
<<<<<<< HEAD
                        ty: &SdmTy::Tuple(&[
                            &NamedType {
                                name: "u8",
                                ty: &SdmTy::U8
                            },
                            &NamedType {
                                name: "u8",
                                ty: &SdmTy::U8
                            },
                            &NamedType {
                                name: "u8",
                                ty: &SdmTy::U8
                            },
                            &NamedType {
                                name: "u8",
                                ty: &SdmTy::U8
                            },
                            &NamedType {
                                name: "u8",
                                ty: &SdmTy::U8
                            },
                            &NamedType {
                                name: "u8",
                                ty: &SdmTy::U8
                            },
                            &NamedType {
                                name: "u8",
                                ty: &SdmTy::U8
                            },
                            &NamedType {
                                name: "u8",
                                ty: &SdmTy::U8
                            },
                            &NamedType {
                                name: "u8",
                                ty: &SdmTy::U8
                            },
                            &NamedType {
                                name: "u8",
                                ty: &SdmTy::U8
                            },
                        ])
=======
                        ty: &SdmTy::Tuple(&[&U8_SCHEMA, &U8_SCHEMA, &U8_SCHEMA]),
>>>>>>> b96e6f42
                    }
                },
            ]),
        }
    );
}

#[test]
fn test_slice_serialize() {
    assert_eq!(
        &NamedType {
            name: "Slice",
            ty: &SdmTy::Struct(&[&NamedValue {
                name: "x",
                ty: &NamedType {
                    name: "&[T]",
                    ty: &SdmTy::Seq(&U8_SCHEMA)
                }
            },]),
        },
        Slice::SCHEMA
    );
}<|MERGE_RESOLUTION|>--- conflicted
+++ resolved
@@ -1,11 +1,7 @@
 #![cfg(feature = "experimental-derive")]
 
-<<<<<<< HEAD
-use postcard::schema::{NamedType, NamedValue, NamedVariant, Schema, SdmTy, Varint};
+use postcard::experimental::schema::{NamedType, NamedValue, NamedVariant, Schema, SdmTy, Varint};
 use postcard_derive::Schema;
-=======
-use postcard::experimental::schema::{NamedType, NamedValue, NamedVariant, Schema, SdmTy, Varint};
->>>>>>> b96e6f42
 
 const U8_SCHEMA: NamedType = NamedType {
     name: "u8",
@@ -127,7 +123,6 @@
                     name: "e",
                     ty: &NamedType {
                         name: "[T; N]",
-<<<<<<< HEAD
                         ty: &SdmTy::Tuple(&[
                             &NamedType {
                                 name: "u8",
@@ -170,9 +165,6 @@
                                 ty: &SdmTy::U8
                             },
                         ])
-=======
-                        ty: &SdmTy::Tuple(&[&U8_SCHEMA, &U8_SCHEMA, &U8_SCHEMA]),
->>>>>>> b96e6f42
                     }
                 },
             ]),
